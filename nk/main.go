// Copyright 2018 The NATS Authors
// Licensed under the Apache License, Version 2.0 (the "License");
// you may not use this file except in compliance with the License.
// You may obtain a copy of the License at
//
// http://www.apache.org/licenses/LICENSE-2.0
//
// Unless required by applicable law or agreed to in writing, software
// distributed under the License is distributed on an "AS IS" BASIS,
// WITHOUT WARRANTIES OR CONDITIONS OF ANY KIND, either express or implied.
// See the License for the specific language governing permissions and
// limitations under the License.

package main

import (
	"crypto/rand"
	"encoding/base32"
	"encoding/base64"
	"flag"
	"fmt"
	"io"
	"io/ioutil"
	"log"
	"os"
	"strings"

	"github.com/nats-io/nkeys"
)

// this will be set during compilation when a release is made on tools
var Version string

func usage() {
<<<<<<< HEAD
	log.Fatalf("Usage: nk [-v] [-gen type] [-sign file] [-verify file] [-inkey keyfile] [-pubin keyfile] [-pubout] [-e entropy]\n")
=======
	log.Fatalf("Usage: nk [-gen type] [-sign file] [-verify file] [-inkey keyfile] [-pubin keyfile] [-sigfile file] [-pubout] [-e entropy]\n")
>>>>>>> ca441f64
}

func main() {
	var entropy = flag.String("e", "", "Entropy file, e.g. /dev/urandom")
	var keyFile = flag.String("inkey", "", "Input key file (seed/private key)")
	var pubFile = flag.String("pubin", "", "Public key file")

	var signFile = flag.String("sign", "", "Sign <file> with -inkey <key>")
	var sigFile = flag.String("sigfile", "", "Signature file")

	var verifyFile = flag.String("verify", "", "Verfify <file> with -inkey <keyfile> or -pubin <public> and -sigfile <file>")

	var keyType = flag.String("gen", "", "Generate key for <type>, e.g. nk -gen user")
	var pubout = flag.Bool("pubout", false, "Output public key")

<<<<<<< HEAD
	var version = flag.Bool("v", false, "Show version")
=======
	var vanPre = flag.String("pre", "", "Attempt to generate public key given prefix, e.g. nk -gen user -pre derek")
	var vanMax = flag.Int("maxpre", 1000000, "Maximum attempts at generating the correct key prefix")
>>>>>>> ca441f64

	log.SetFlags(0)
	log.SetOutput(os.Stdout)

	flag.Usage = usage
	flag.Parse()

	if *version {
		fmt.Printf("nk version %s\n", Version)
	}

	// Create Key
	if *keyType != "" {
		var kp nkeys.KeyPair
		// Check to see if we are trying to do a vanity public key.
		if *vanPre != "" {
			kp = createVanityKey(*keyType, *vanPre, *entropy, *vanMax)
		} else {
			kp = genKeyPair(preForType(*keyType), *entropy)
		}
		seed, err := kp.Seed()
		if err != nil {
			log.Fatal(err)
		}
		log.Printf("%s", seed)
		if *pubout || *vanPre != "" {
			pub, _ := kp.PublicKey()
			log.Printf("%s", pub)
		}
		return
	}

	if *entropy != "" {
		log.Fatalf("Entropy file only used when creating keys with -gen")
	}

	// Sign
	if *signFile != "" {
		sign(*signFile, *keyFile)
		return
	}

	// Verfify
	if *verifyFile != "" {
		verify(*verifyFile, *keyFile, *pubFile, *sigFile)
		return
	}

	// Show public key from seed/private
	if *keyFile != "" && *pubout {
		printPublicFromSeed(*keyFile)
		return
	}

	usage()
}

func printPublicFromSeed(keyFile string) {
	seed, err := ioutil.ReadFile(keyFile)
	if err != nil {
		log.Fatal(err)
	}

	kp, err := nkeys.FromSeed(string(seed))
	if err != nil {
		log.Fatal(err)
	}
	pub, _ := kp.PublicKey()
	log.Printf("%s", pub)
}

func sign(fname, keyFile string) {
	if keyFile == "" {
		log.Fatalf("Sign requires a seed/private key via -inkey <file>")
	}
	seed, err := ioutil.ReadFile(keyFile)
	if err != nil {
		log.Fatal(err)
	}

	kp, err := nkeys.FromSeed(string(seed))
	if err != nil {
		log.Fatal(err)
	}

	content, err := ioutil.ReadFile(fname)
	if err != nil {
		log.Fatal(err)
	}

	sigraw, err := kp.Sign(content)
	if err != nil {
		log.Fatal(err)
	}
	log.Printf("%s", base64.StdEncoding.EncodeToString(sigraw))
}

func verify(fname, keyFile, pubFile, sigFile string) {
	if keyFile == "" && pubFile == "" {
		log.Fatalf("Verify requires a seed key via -inkey or a public key via -pubin")
	}
	if sigFile == "" {
		log.Fatalf("Verify requires a signature via -sigfile")
	}
	var err error
	var kp nkeys.KeyPair
	if keyFile != "" {
		var seed []byte
		seed, err = ioutil.ReadFile(keyFile)
		if err != nil {
			log.Fatal(err)
		}
		kp, err = nkeys.FromSeed(string(seed))
	} else {
		// Public Key
		var public []byte
		public, err = ioutil.ReadFile(pubFile)
		if err != nil {
			log.Fatal(err)
		}
		kp, err = nkeys.FromPublicKey(string(public))
	}
	if err != nil {
		log.Fatal(err)
	}

	content, err := ioutil.ReadFile(fname)
	if err != nil {
		log.Fatal(err)
	}

	sigEnc, err := ioutil.ReadFile(sigFile)
	if err != nil {
		log.Fatal(err)
	}
	sig, err := base64.StdEncoding.DecodeString(string(sigEnc))
	if err != nil {
		log.Fatal(err)
	}
	if err := kp.Verify(content, sig); err != nil {
		log.Fatal(err)
	}
	log.Printf("Verified OK")
}

func preForType(keyType string) nkeys.PrefixByte {
	keyType = strings.ToLower(keyType)
	switch keyType {
	case "user":
		return nkeys.PrefixByteUser
	case "account":
		return nkeys.PrefixByteAccount
	case "server":
		return nkeys.PrefixByteServer
	case "cluster":
		return nkeys.PrefixByteCluster
	case "operator":
		return nkeys.PrefixByteOperator
	default:
		log.Fatalf("Usage: nk -gen [user|account|server|cluster|operator]\n")
	}
	return nkeys.PrefixByte(0)
}

func genKeyPair(pre nkeys.PrefixByte, entropy string) nkeys.KeyPair {
	// See if we override entropy.
	ef := rand.Reader
	if entropy != "" {
		r, err := os.Open(entropy)
		if err != nil {
			log.Fatal(err)
		}
		ef = r
	}

	// Create raw seed from source or random.
	var rawSeed [32]byte
	_, err := io.ReadFull(ef, rawSeed[:]) // Or some other random source.
	if err != nil {
		log.Fatalf("Error reading from %s: %v", ef, err)
	}
	kp, err := nkeys.FromRawSeed(pre, rawSeed[:])
	if err != nil {
		log.Fatalf("Error creating %c: %v", pre, err)
	}
	return kp
}

var b32Enc = base32.StdEncoding.WithPadding(base32.NoPadding)

func createVanityKey(keyType, vanity, entropy string, max int) nkeys.KeyPair {
	spinners := []rune(`⠋⠙⠹⠸⠼⠴⠦⠧⠇⠏`)
	pre := preForType(keyType)
	vanity = strings.ToUpper(vanity)
	// Check to make sure we can base32 into it by trying to decode it.
	_, err := b32Enc.DecodeString(vanity)
	if err != nil {
		log.Fatalf("Can not generate base32 encoded strings to match '%s'", vanity)
	}

	for i := 0; i < max; i++ {
		spin := spinners[i%len(spinners)]
		fmt.Fprintf(os.Stderr, "\r\033[mcomputing\033[m %s ", string(spin))
		kp := genKeyPair(pre, entropy)
		pub, _ := kp.PublicKey()
		if strings.HasPrefix(pub[1:], vanity) {
			fmt.Fprintf(os.Stderr, "\r")
			return kp
		}
	}
	fmt.Fprintf(os.Stderr, "\r")
	log.Fatalf("Failed to generate prefix after %d attempts", max)
	return nil
}<|MERGE_RESOLUTION|>--- conflicted
+++ resolved
@@ -32,11 +32,7 @@
 var Version string
 
 func usage() {
-<<<<<<< HEAD
-	log.Fatalf("Usage: nk [-v] [-gen type] [-sign file] [-verify file] [-inkey keyfile] [-pubin keyfile] [-pubout] [-e entropy]\n")
-=======
-	log.Fatalf("Usage: nk [-gen type] [-sign file] [-verify file] [-inkey keyfile] [-pubin keyfile] [-sigfile file] [-pubout] [-e entropy]\n")
->>>>>>> ca441f64
+	log.Fatalf("Usage: nk [-v] [-gen type] [-sign file] [-verify file] [-inkey keyfile] [-pubin keyfile] [-sigfile file] [-pubout] [-e entropy]\n")
 }
 
 func main() {
@@ -52,12 +48,10 @@
 	var keyType = flag.String("gen", "", "Generate key for <type>, e.g. nk -gen user")
 	var pubout = flag.Bool("pubout", false, "Output public key")
 
-<<<<<<< HEAD
+
 	var version = flag.Bool("v", false, "Show version")
-=======
 	var vanPre = flag.String("pre", "", "Attempt to generate public key given prefix, e.g. nk -gen user -pre derek")
 	var vanMax = flag.Int("maxpre", 1000000, "Maximum attempts at generating the correct key prefix")
->>>>>>> ca441f64
 
 	log.SetFlags(0)
 	log.SetOutput(os.Stdout)
